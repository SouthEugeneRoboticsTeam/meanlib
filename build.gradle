--- conflicted
+++ resolved
@@ -40,12 +40,7 @@
 dependencies {
     compile "edu.wpi.first.wpilibj:wpilibj-java:+"
     compile "edu.wpi.first.wpilibj:wpilibj-jni:+"
-<<<<<<< HEAD
     compile "edu.wpi.first.ntcore:ntcore-java:4.0.0"
-=======
-    compile "edu.wpi.first.ntcore:ntcore-java:+"
-    compile "edu.wpi.first.wpilib.networktables.java:NetworkTables:+:arm"
->>>>>>> 4336678f
     compile "openrio.mirror.third.ctre:CTRE-phoenix-java:+"
     compile fileTree(dir: 'libs', include: ['*.jar'])
     compile "org.jetbrains.kotlin:kotlin-stdlib-jre8:$kotlin_version"
