--- conflicted
+++ resolved
@@ -1,5 +1,6 @@
 package org.team2471.frc.lib.motion.following
 
+import kotlinx.coroutines.withTimeout
 import org.team2471.frc.lib.coroutines.delay
 import org.team2471.frc.lib.coroutines.periodic
 import org.team2471.frc.lib.math.Vector2
@@ -50,10 +51,6 @@
     backRightModule.stop()
 }
 
-<<<<<<< HEAD
-fun SwerveDrive.drive(translation: Vector2, turn: Double, fieldCentric: Boolean = true) {
-    //TODO: Field Centric boolean... IDK what part makes it field centric
-=======
 fun SwerveDrive.zeroEncoders() {
     frontLeftModule.zeroEncoder()
     frontRightModule.zeroEncoder()
@@ -61,8 +58,7 @@
     backRightModule.zeroEncoder()
 }
 
-fun SwerveDrive.drive(translation: Vector2, turn: Double) {
->>>>>>> a5138ef7
+fun SwerveDrive.drive(translation: Vector2, turn: Double, fieldCentric: Boolean) {
     if (translation.x == 0.0 && translation.y == 0.0 && turn == 0.0) {
         return stop()
     }
@@ -130,23 +126,25 @@
     }
 }
 
+fun SwerveDrive.Module.recordOdometry(heading: Angle): Vector2 {
+    val angleInFieldSpace = heading + angle
+    val deltaDistance = currentDistance - previousDistance
+    previousDistance = currentDistance
+    return Vector2(
+        deltaDistance * sin(angleInFieldSpace.asRadians),
+        deltaDistance * cos(angleInFieldSpace.asRadians)
+    )
+
+}
+
 fun SwerveDrive.recordOdometry() {
     var translation = Vector2(0.0, 0.0)
     translation += frontLeftModule.recordOdometry(heading)
     translation += frontRightModule.recordOdometry(heading)
     translation += backLeftModule.recordOdometry(heading)
-    translation += backRightModule.recordOdometry(heading )
+    translation += backRightModule.recordOdometry(heading)
     translation /= 4.0
     position += translation
-}
-
-fun SwerveDrive.Module.recordOdometry(heading: Angle) : Vector2 {
-    val angleInFieldSpace = heading + angle
-    val deltaDistance = currentDistance - previousDistance
-    previousDistance = currentDistance
-    return Vector2( deltaDistance  *sin(angleInFieldSpace.asRadians),
-        deltaDistance * cos(angleInFieldSpace.asRadians))
-
 }
 
 
@@ -182,9 +180,9 @@
             val pathAngle = path.getTangent(t).angle + path.headingCurve.getValue(t)
             val angleError = pathAngle - windRelativeAngles(pathAngle, gyroAngle.asDegrees)
 
-            drive(positionControl, angleError * kTurn)
+            drive(positionControl, angleError * kTurn, true)
         }
     } finally {
 
     }
-}
+}