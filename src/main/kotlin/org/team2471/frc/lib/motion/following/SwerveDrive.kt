--- conflicted
+++ resolved
@@ -59,11 +59,7 @@
     position = Vector2(0.0, 0.0)
 }
 
-<<<<<<< HEAD
-fun SwerveDrive.drive(translation: Vector2, turn: Double, fieldCentric: Boolean=false) {
-=======
 fun SwerveDrive.drive(translation: Vector2, turn: Double, fieldCentric: Boolean = true) {
->>>>>>> ba6e81f1
     if (translation.x == 0.0 && translation.y == 0.0 && turn == 0.0) {
         return stop()
     }
@@ -181,20 +177,10 @@
         val translationControlField = pathVelocity * kFeedForward + positionError * kPosition
         //val translationControlRobot = translationControlField.rotateDegrees(heading.asDegrees)
 
-<<<<<<< HEAD
-        // apply gyro corrections to the distances
-        val gyroAngle = heading
-        val pathAngle = path.getTangent(t).angle + path.headingCurve.getValue(t)
-        val angleError = pathAngle - windRelativeAngles(pathAngle, gyroAngle.asDegrees)
 
         val turnControl = angleError * kTurn
 
         drive(translationControlField, turnControl, true)
-=======
-            drive(positionControl, angleError * kTurn)
-        }
-    } finally {
->>>>>>> ba6e81f1
 
         if (t >= path.durationWithSpeed + extraTime)
             stop()
