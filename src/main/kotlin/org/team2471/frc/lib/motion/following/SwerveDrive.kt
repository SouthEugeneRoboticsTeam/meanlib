--- conflicted
+++ resolved
@@ -81,11 +81,7 @@
     val speeds = Array(modules.size) { 0.0 }
 
     for (i in 0 until modules.size) {
-<<<<<<< HEAD
         speeds[i] = modules[i].calculateAngleReturnSpeed(adjustedTranslation, turn, robotPivot)
-=======
-        speeds[i] = modules[i].calculateAngleReturnSpeed(translation, turn, robotPivot)
->>>>>>> 1cb61216
     }
 
     val maxSpeed = speeds.maxBy(Math::abs)!!
