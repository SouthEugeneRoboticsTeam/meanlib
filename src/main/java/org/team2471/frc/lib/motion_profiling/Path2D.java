package org.team2471.frc.lib.motion_profiling;

import com.squareup.moshi.JsonAdapter;
import com.squareup.moshi.Moshi;
import org.team2471.frc.lib.math.Vector2;

public class Path2D {

    public String name;

    private Path2DCurve m_xyCurve;    // positive y is forward in robot space, and positive x is to the robot's right
    private MotionCurve m_easeCurve;  // the ease curve is the percentage along the path the robot as a function of time
    private MotionCurve m_headingCurve; // the angle from the path which the robot is headed

    public enum RobotDirection {
        FORWARD, BACKWARD
    }

    public enum CurveType {
        EASE, HEADING, BOTH
    }

    private double speed = 1.0;
    private RobotDirection robotDirection = RobotDirection.FORWARD;
<<<<<<< HEAD
    private CurveType curveType = CurveType.EASE;
    private double trackWidth = 25.0 / 12.0;
    private double scrubFactor = 1.12;
=======
>>>>>>> 5dc5664a
    private boolean m_mirrored = false;

    private transient Autonomous autonomous;

    public Path2D() {
        m_xyCurve = new Path2DCurve();
        m_easeCurve = new MotionCurve();
        m_headingCurve = new MotionCurve();
    }

    public Path2D(String name) {
        this.name = name;
        m_xyCurve = new Path2DCurve();
        m_easeCurve = new MotionCurve();
        m_headingCurve = new MotionCurve();

    }

    public static Path2D fromJsonString(String jsonString) {
        return null; // TODO: parse the json string and return the path
    }

    public void addPointAndTangent(double x, double y, double xTangent, double yTangent) {
        m_xyCurve.addPointToEnd(x, y, xTangent, yTangent);
    }

    public boolean hasPoints() {
        return m_xyCurve.getHeadPoint() != null;
    }

    public Path2DPoint addVector2(Vector2 point) {
        return addPoint(point.getX(), point.getY());
    }

    public Path2DPoint addVector2After(Vector2 point, Path2DPoint after) {
        return m_xyCurve.addPointAfter(point, after);
    }

    public Path2DPoint addPoint(double x, double y) {
        return m_xyCurve.addPointToEnd(x, y);
    }

    public void addPointAngleAndMagnitude(double x, double y, double angle, double magnitude) {
        m_xyCurve.addPointAngleAndMagnitudeToEnd(x, y, angle, magnitude);
    }

    public void removePoint(Path2DPoint path2DPoint) {
        m_xyCurve.removePoint(path2DPoint);
    }

    public void addEasePoint(double time, double value) {
        m_easeCurve.storeValue(time, value);
    }

    public void addHeadingPoint(double time, double value) { m_headingCurve.storeValue(time, value); }

    public void removeAllEasePoints() {
        m_easeCurve.removeAllPoints();
    }

    public void addEasePointSlopeAndMagnitude(double time, double value, double slope, double magnitude) {
        m_easeCurve.storeValueSlopeAndMagnitude(time, value, slope, magnitude);
    }

    public Vector2 getPosition(double time) {
        if (m_easeCurve.getHeadKey() != null) {
            if (speed > 0)
                return getPositionAtEase(m_easeCurve.getValue(time * speed));
            else
                return getPositionAtEase(m_easeCurve.getValue(getDuration() - time * -speed));
        } else {
            if (speed > 0)
                return getPositionAtEase(time / 5.0 * speed);  // take 5 seconds to finish path (linear motion)
            else
                return getPositionAtEase(getDuration() - time / 5.0 * -speed);
        }
    }

    public Vector2 getTangent(double time) {
        double flipTangent = getRobotDirection() == RobotDirection.FORWARD ? 1.0 : -1.0;
        Vector2 rValue;

        if (m_easeCurve.getHeadKey() != null) {
            if (speed > 0)
                rValue = getTangentAtEase(m_easeCurve.getValue(time * speed));
            else
                rValue = getTangentAtEase(m_easeCurve.getValue(getDuration() - time * -speed));
        } else {
            if (speed > 0)
                rValue = getTangentAtEase(time / 5.0 * speed);  // take 5 seconds to finish path (linear motion)
            else
                rValue = getTangentAtEase(getDuration() - time / 5.0 * -speed);
        }

        rValue = rValue.times(flipTangent);
        return rValue;
    }

    public Vector2 getRobotDirection(double time) {
        return getTangent(time)
            .rotateDegrees(-m_headingCurve.getValue(time));
    }

    public Vector2 getPositionAtEase(double ease) {
        double totalDistance = m_xyCurve.getLength();
        Vector2 rValue = m_xyCurve.getPositionAtDistance(ease * totalDistance);
        if (isMirrored())
            rValue = rValue.mirrorXAxis();
        return rValue;
    }

    public Vector2 getTangentAtEase(double ease) {
        double totalDistance = m_xyCurve.getLength();
        Vector2 rValue = m_xyCurve.getTangentAtDistance(ease * totalDistance);
        if (isMirrored())
            rValue = rValue.mirrorXAxis();
        return rValue;
    }

    public Vector2 getSidePosition(double time, double xOffset) {  // offset can be positive or negative (half the width of the robot)
        Vector2 centerPosition = getPosition(time);
        Vector2 tangent = getTangent(time)
                .normalize()
                .perpendicular()
                .times(xOffset)
                .times(Math.copySign(1.0, speed));
        return centerPosition.plus(tangent);
    }

    public double getDuration() {
        if (m_easeCurve != null)
            return m_easeCurve.getLength();
        else
            return 5.0;
    }

    public double getDurationWithSpeed() {
        if (m_easeCurve != null)
            return m_easeCurve.getLength() / Math.abs(speed);
        else
            return 5.0;
    }

    public void setDuration(double seconds) {
        if (m_easeCurve != null && m_easeCurve.getTailKey() != null)
            m_easeCurve.getTailKey().setTime(seconds);
    }

    public MotionCurve getEaseCurve() {
        return m_easeCurve;
    }

    public MotionCurve getHeadingCurve() {
        return m_headingCurve;
    }

    public RobotDirection getRobotDirection() {
        return robotDirection;
    }

    public void setRobotDirection(RobotDirection robotDirection) {
        this.robotDirection = robotDirection;
    }

    public CurveType getCurveType() { return curveType; }

    public void setCurveType(CurveType curveType) { this.curveType = curveType; }

    public boolean isMirrored() {
        return m_mirrored || (autonomous != null && autonomous.isMirrored());  // the path is mirrored if the path is marked mirrored or the autonomous is marked mirrored
    }

    public void setMirrored(boolean mirrored) {
        m_mirrored = mirrored;
    }

    public String toString() {
        String rValue = "";
        for (Path2DPoint point = m_xyCurve.getHeadPoint(); point != null; point = point.getNextPoint()) {
            rValue += point.toString();
        }
        return rValue;
    }

    public Path2DCurve getXYCurve() {
        return m_xyCurve;
    }

    public String getName() {
        return name;
    }

    public void setName(String name) {
        this.name = name;
    }

    public String toJsonString() {
        Moshi moshi = new Moshi.Builder().build();
        JsonAdapter<Path2D> jsonAdapter = moshi.adapter(Path2D.class);

        String json = jsonAdapter.toJson(this);
        System.out.println(json);
        return json;
    }

    public double getSpeed() {
        return speed;
    }

    public void setSpeed(double speed) {
        this.speed = speed;
    }

    public Autonomous getAutonomous() {
        return autonomous;
    }

    public void setAutonomous(Autonomous autonomous) {
        this.autonomous = autonomous;
    }

    void fixUpTailAndPrevPointers() {
        m_xyCurve.fixUpTailAndPrevPointers();
        m_easeCurve.fixUpTailAndPrevPointers();
        m_headingCurve.fixUpTailAndPrevPointers();
    }

    public double getLength() {
        return m_xyCurve.getLength();
    }

    public double getAccelerationAtEase(double ease) {
        double deltaEase = 1.0 / 100.0;
        Vector2 tangent1 = getTangentAtEase(ease);
        Vector2 tangent2 = getTangentAtEase(ease + deltaEase);
        Vector2 delta = tangent2.minus(tangent1);
        return delta.getLength() * Path2DPoint.STEPS / deltaEase / getDuration() / getDuration();  // this is how much it would curve over the entire path length
    }

    public Vector2 getVelocityAtEase(double ease) {
        Vector2 velocity = getTangentAtEase(ease);
        velocity = velocity.times(Path2DPoint.STEPS);
        return velocity;
    }

    public double getCurvatureAtEase(double ease) {
        double radius = 0.0;
        Vector2 velocity = getVelocityAtEase(ease);
        return velocity.dot(velocity) / radius;
    }
}<|MERGE_RESOLUTION|>--- conflicted
+++ resolved
@@ -22,12 +22,9 @@
 
     private double speed = 1.0;
     private RobotDirection robotDirection = RobotDirection.FORWARD;
-<<<<<<< HEAD
     private CurveType curveType = CurveType.EASE;
     private double trackWidth = 25.0 / 12.0;
     private double scrubFactor = 1.12;
-=======
->>>>>>> 5dc5664a
     private boolean m_mirrored = false;
 
     private transient Autonomous autonomous;
