--- conflicted
+++ resolved
@@ -5,12 +5,13 @@
 
 public class PlayAnimationCommand extends Command {
 
+  private MotionProfileAnimation m_MotionProfileAnimation;
+  private double m_speed;
+
   double m_startTime;
   double m_playTime;
   double m_forwardTime;
   double m_animationLength;
-  private MotionProfileAnimation m_MotionProfileAnimation;
-  private double m_speed;
 
   public PlayAnimationCommand() {
   }
@@ -31,20 +32,16 @@
     m_forwardTime = ((Utility.getFPGATime() - m_startTime) / 1.0e6) * Math.abs(m_speed);
     if (m_speed < 0) {  // negative speed plays animation backwards
       m_playTime = m_animationLength - m_forwardTime;
-    } else {
+    }
+    else {
       m_playTime = m_forwardTime;
     }
-    m_MotionProfileAnimation.play(m_playTime);
+    m_MotionProfileAnimation.play( m_playTime );
   }
 
   @Override
   protected boolean isFinished() {
-<<<<<<< HEAD
-    return m_forwardTime >= m_animationLength * Math.abs(m_speed);
-    //&& m_MotionProfileAnimation.onTarget();  // no need for this
-=======
     return m_forwardTime >= m_animationLength;
->>>>>>> bc98aa96
   }
 
   @Override
