package org.team2471.frc.lib.motion_profiling;

import org.team2471.frc.lib.vector.Vector2;

public class MotionCurve {
  private final double MAXFRAMEERROR = 0.003;
  private MotionKey m_headKey;
  private MotionKey m_tailKey;
  private double m_defaultValue;
  private double m_minValue;
  private double m_maxValue;
  private double m_lastValue;
  private double m_lastDerivative;
  private double m_lastTime;
  private boolean m_bLastTimeValid;
  private MotionKey m_lastAccessedKey;
  private ExtrapolationMethods m_preExtrapolation;
  private ExtrapolationMethods m_postExtrapolation;
  public MotionCurve() {
    m_headKey = null;
    m_tailKey = null;
    m_defaultValue = 0;
    m_minValue = -Double.MAX_VALUE;
    m_maxValue = Double.MAX_VALUE;
    m_lastValue = 0;
    m_lastTime = 0;
    m_bLastTimeValid = false;
    m_lastAccessedKey = null;
    m_preExtrapolation = ExtrapolationMethods.EXTRAPOLATION_CONSTANT;
    m_postExtrapolation = ExtrapolationMethods.EXTRAPOLATION_CONSTANT;
  }

  public MotionKey getHeadKey() {
    return m_headKey;
  }

  public void setHeadKey(MotionKey headKey) {
    this.m_headKey = headKey;
  }

  public MotionKey getTailKey() {
    return m_tailKey;
  }

  public void setTailKey(MotionKey tailKey) {
    this.m_tailKey = tailKey;
  }

  public double getDefaultValue() {
    return m_defaultValue;
  }

  public void setDefaultValue(double defaultValue) {
    this.m_defaultValue = defaultValue;
  }

  public double getMinValue() {
    return m_minValue;
  }

  public void setMinValue(double m_minValue) {
    this.m_minValue = m_minValue;
  }

  public double getMaxValue() {
    return m_maxValue;
  }

  public void setMaxValue(double m_maxValue) {
    this.m_maxValue = m_maxValue;
  }

  public MotionKey getLastAccessedKey() {
    return m_lastAccessedKey;
  }

  public void setLastAccessedKey(MotionKey m_lastAccessedKey) {
    this.m_lastAccessedKey = m_lastAccessedKey;
  }

  public double getLength() {
    return getTailKey() != null ? getTailKey().getTime() : 0;
  }

<<<<<<< HEAD
=======
  public MotionCurve() {
    m_headKey = null;
    m_tailKey = null;
    m_defaultValue = 0;
    m_minValue = -Double.MAX_VALUE;
    m_maxValue = Double.MAX_VALUE;
    m_lastValue = 0;
    m_lastDerivative = 0;
    m_lastTime = 0;
    m_bLastTimeValid = false;
    m_lastAccessedKey = null;
    m_preExtrapolation = ExtrapolationMethods.EXTRAPOLATION_CONSTANT;
    m_postExtrapolation = ExtrapolationMethods.EXTRAPOLATION_CONSTANT;
  }

>>>>>>> bc98aa96
  private void insertKeyBefore(MotionKey atKey, MotionKey newKey) {
    newKey.setMotionCurve(this);

    if (atKey == m_headKey) {
      m_headKey = newKey;
      if (m_tailKey == null)
        m_tailKey = m_headKey;
    }

    m_lastAccessedKey = newKey;
    m_bLastTimeValid = false;

    if (atKey != null) {
      if (newKey.getTime() > atKey.getTime()) {
        System.out.println("Out of order keys detected.");
      }
      newKey.insertBefore(atKey);
    }

    newKey.onPositionChanged();
  }

  private void insertKeyAfter(MotionKey atKey, MotionKey newKey) {
    newKey.setMotionCurve(this);

    if (atKey == m_tailKey) {
      m_tailKey = newKey;
      if (m_headKey == null)
        m_headKey = m_tailKey;
    }

    m_lastAccessedKey = newKey;
    m_bLastTimeValid = false;

    if (atKey != null) {
      assert (newKey.getTime() >= atKey.getTime());
      newKey.insertAfter(atKey);
    }

    newKey.onPositionChanged();
  }

  void addKey(MotionKey newKey)  // adds the key to the end
  {
    insertKeyAfter(m_tailKey, newKey);
  }

  public void onKeyPositionChanged(MotionKey key) {
    m_bLastTimeValid = false;
  }

  private MotionKey findClosestKey(double time) {
    MotionKey pKey;
    if (m_lastAccessedKey != null)
      pKey = m_lastAccessedKey;
    else
      pKey = m_headKey;

    if (pKey == null)
      return null;

    if (pKey.getTime() != time) {
      if (pKey.getTime() < time) {
        MotionKey pNextKey = pKey.getNextKey();
        while (pNextKey != null) {
          if (pNextKey.getTime() > time)
            break;
          pKey = pNextKey;
          pNextKey = pKey.getNextKey();
        }
      } else {
        MotionKey pPrevKey = pKey.getPrevKey();
        while (pPrevKey != null) {
          pKey = pPrevKey;
          if (pKey.getTime() <= time)
            break;
          pPrevKey = pKey.getPrevKey();
        }
      }
    }

    m_lastAccessedKey = pKey;
    m_bLastTimeValid = false;

    return pKey;
  }

  public MotionKey getKey(double time) {
    MotionKey pKey;
    if (m_lastAccessedKey != null)
      pKey = m_lastAccessedKey;
    else
      pKey = m_headKey;

    if (pKey == null)
      return null;

    if (pKey.getTime() != time) {
      if (pKey.getTime() < time) {
        for (pKey = pKey.getNextKey(); pKey != null && pKey.getTime() != time; pKey = pKey.getNextKey())
          ;
      } else {
        for (pKey = pKey.getPrevKey(); pKey != null && pKey.getTime() != time; pKey = pKey.getPrevKey())
          ;
      }
    }

    if (pKey != null && m_lastAccessedKey != pKey) {
      m_lastAccessedKey = pKey;
      m_bLastTimeValid = false;
    }

    return pKey;
  }

  private MotionKey createMotionKey(double time) {
    MotionKey pKey = findClosestKey(time);
    MotionKey pNewKey;

    if (pKey != null && pKey.getTime() == time)
      pNewKey = pKey;
    else {
      pNewKey = new MotionKey();
      pNewKey.setMotionCurve(this);
      pNewKey.setTime(time);

      if (pKey == null)
        addKey(pNewKey);
      else if (pKey.getTime() <= time)
        insertKeyAfter(pKey, pNewKey);
      else if (pKey.getTime() > time)
        insertKeyBefore(pKey, pNewKey);
    }

    // for motion profiling, we want the first and last keys to be 0 slope, but all others to be normally smooth
<<<<<<< HEAD
    if (pNewKey == m_headKey) {
=======
    if (pNewKey==m_headKey) {
      pNewKey.setPrevSlopeMethod(MotionKey.SlopeMethod.SLOPE_FLAT);
>>>>>>> bc98aa96
      pNewKey.setNextSlopeMethod(MotionKey.SlopeMethod.SLOPE_FLAT);
      if (pNewKey.getNextKey() != null && pNewKey.getNextKey() != m_tailKey) {  // the former head is not also the tail
        pNewKey.getNextKey().setNextSlopeMethod(MotionKey.SlopeMethod.SLOPE_SMOOTH);
        pNewKey.getNextKey().setPrevSlopeMethod(MotionKey.SlopeMethod.SLOPE_SMOOTH);
      }
    } else if (pNewKey == m_tailKey) {
      pNewKey.setPrevSlopeMethod(MotionKey.SlopeMethod.SLOPE_FLAT);
<<<<<<< HEAD
      if (pNewKey.getPrevKey() != null && pNewKey.getPrevKey() != m_headKey) {  // the former tail is not also the head
=======
      pNewKey.setNextSlopeMethod(MotionKey.SlopeMethod.SLOPE_FLAT);
      if (pNewKey.getPrevKey()!=null && pNewKey.getPrevKey()!=m_headKey) {  // the former tail is not also the head
>>>>>>> bc98aa96
        pNewKey.getPrevKey().setNextSlopeMethod(MotionKey.SlopeMethod.SLOPE_SMOOTH);
        pNewKey.getPrevKey().setPrevSlopeMethod(MotionKey.SlopeMethod.SLOPE_SMOOTH);
      }
    } else {
      pNewKey.setNextSlopeMethod(MotionKey.SlopeMethod.SLOPE_SMOOTH);
      pNewKey.setPrevSlopeMethod(MotionKey.SlopeMethod.SLOPE_SMOOTH);
    }

    m_lastAccessedKey = pNewKey;
    m_bLastTimeValid = false;

    return pNewKey;
  }

  public MotionKey storeValue(double time, double value) {
    MotionKey motionKey = createMotionKey(time);
    if (motionKey != null)
      motionKey.setValue(value);
    return motionKey;
  }

  public double getValue(double time) {
    if (getHeadKey() == null)
      return getDefaultValue();

    // post-extrapolation
    if (time > getTailKey().getTime()) {
      switch (m_postExtrapolation) {
        case EXTRAPOLATION_CONSTANT:
          return getTailKey().getValue();
        case EXTRAPOLATION_LINEAR: {
          Vector2 v2Slope = getTailKey().getPrevTangent();
          return getTailKey().getValue() + (v2Slope.y / v2Slope.x) * (time - getTailKey().getTime());
        }
        case EXTRAPOLATION_CYCLE: {
          double tStartdouble = getHeadKey().getTime();
          double tLength = getTailKey().getTime() - tStartdouble;
          if (tLength != 0) {
            double tdoubleSinceStart = time - tStartdouble;
            double tdoubleInto = tdoubleSinceStart % tLength;
            double tNewdouble = tStartdouble - tdoubleInto;
            return getValue(tNewdouble);
          } else
            return getValue(tStartdouble);
        }
        case EXTRAPOLATION_CYCLE_RELATIVE: {
          double tStartdouble = getHeadKey().getTime();
          double tLength = getTailKey().getTime() - tStartdouble;
          if (tLength != 0) {
            double tdoubleSinceStart = time - tStartdouble;
            double tdoubleInto = tdoubleSinceStart % tLength;
            double tNewdouble = tStartdouble + tdoubleInto;

            int nCount = (int) (tdoubleSinceStart / tLength);
            double fHeight = getTailKey().getValue() - getHeadKey().getValue();
            return fHeight * nCount + getValue(tNewdouble);
          } else
            return getValue(tStartdouble);
        }
        case EXTRAPOLATION_OSCILLATE: {
          double tStartdouble = getHeadKey().getTime();
          double tLength = getTailKey().getTime() - tStartdouble;
          if (tLength != 0) {
            double tdoubleSinceStart = time - tStartdouble;
            double tdoubleInto = tdoubleSinceStart % tLength;
            double tNewdouble = tStartdouble + tdoubleInto;

            int nCount = (int) (tdoubleSinceStart / tLength);
            if (nCount % 2 != 0)
              return getValue(tLength - tNewdouble);
            else
              return getValue(tNewdouble);
          } else
            return getValue(tStartdouble);
        }
      }
    }

    // pre-extrapolation
    if (time < getHeadKey().getTime()) {
      switch (m_preExtrapolation) {
        case EXTRAPOLATION_CONSTANT:
          return getHeadKey().getValue();
        case EXTRAPOLATION_LINEAR: {
          Vector2 v2Slope = getHeadKey().getNextTangent();
          return getHeadKey().getValue() + (v2Slope.y / v2Slope.x) * (time - getHeadKey().getTime());
        }
        case EXTRAPOLATION_CYCLE: {
          double tStartdouble = getHeadKey().getTime();
          double tEnddouble = getTailKey().getTime();
          double tLength = tEnddouble - tStartdouble;
          if (tLength != 0) {
            double tdoubleSinceEnd = tEnddouble - time;
            double tdoubleInto = tdoubleSinceEnd % tLength;
            double tNewdouble = tEnddouble - tdoubleInto;
            return getValue(tNewdouble);
          } else
            return getValue(tStartdouble);
        }
        case EXTRAPOLATION_CYCLE_RELATIVE: {
          double tStartdouble = getHeadKey().getTime();
          double tEnddouble = getTailKey().getTime();
          double tLength = tEnddouble - tStartdouble;
          if (tLength != 0) {
            double tdoubleSinceEnd = tEnddouble - time;
            double tdoubleInto = tdoubleSinceEnd % tLength;
            double tNewdouble = tEnddouble - tdoubleInto;

            int nCount = (int) (tdoubleSinceEnd / tLength);
            double fHeight = getHeadKey().getValue() - getTailKey().getValue();
            return fHeight * nCount + getValue(tNewdouble);
          } else
            return getValue(tStartdouble);
        }
        case EXTRAPOLATION_OSCILLATE: {
          double tStartdouble = getHeadKey().getTime();
          double tEnddouble = getTailKey().getTime();
          double tLength = tEnddouble - tStartdouble;
          if (tLength != 0) {
            double tdoubleSinceEnd = tEnddouble - time;
            double tdoubleInto = tdoubleSinceEnd % tLength;
            double tNewdouble = tEnddouble - tdoubleInto;

            int nCount = (int) (tdoubleSinceEnd / tLength);
            if (nCount % 2 != 0)
              return getValue(tLength - tNewdouble);
            else
              return getValue(tNewdouble);
          } else
            return getValue(tStartdouble);
        }
      }
    }

    if (getLastAccessedKey() != null) {
      if (m_bLastTimeValid && time == m_lastTime)
        return m_lastValue; // if same as last time
    } else // if last key is not valid start from the beginning
    {
      setLastAccessedKey(getHeadKey());
    }

    if (getLastAccessedKey().getTime() <= time) {
      for (MotionKey key = getLastAccessedKey(); key != null; key = key.getNextKey()) {
        MotionKey nextKey = key.getNextKey();
        if (key.getTime() == time) {
          setLastAccessedKey(key);
          m_lastValue = key.getValue();
          break;
        } else if (nextKey.getTime() == time) {
          setLastAccessedKey(nextKey);
          m_lastValue = nextKey.getValue();
          break;
        } else if (nextKey.getTime() > time) {
          setLastAccessedKey(key);
          m_lastValue = InterpolateValue(time, key);
          break;
        }
      }
    } else {
      for (MotionKey key = getLastAccessedKey().getPrevKey(); key != null; key = key.getPrevKey()) {
        MotionKey nextKey = key.getNextKey();
        if (key.getTime() == time) {
          setLastAccessedKey(key);
          m_lastValue = key.getValue();
          break;
        } else if (nextKey.getTime() == time) {
          setLastAccessedKey(nextKey);
          m_lastValue = nextKey.getValue();
          break;
        } else if (key.getTime() < time) {
          setLastAccessedKey(key);
          m_lastValue = InterpolateValue(time, key);
          break;
        }
      }
    }

    m_lastTime = time;
    m_bLastTimeValid = true;
    return m_lastValue;
  }

  private double InterpolateValue(double time, MotionKey pKey) {
    MotionKey pNextKey = pKey.getNextKey();

    MotionKey.SlopeMethod nextSlopeMethod = pKey.getNextSlopeMethod();
    MotionKey.SlopeMethod prevSlopeMethod = pNextKey.getPrevSlopeMethod();

    if (nextSlopeMethod == MotionKey.SlopeMethod.SLOPE_STEPPED)
      return pKey.getValue();
    else if (nextSlopeMethod == MotionKey.SlopeMethod.SLOPE_STEPPED_NEXT)
      return pNextKey.getValue();
    else if (nextSlopeMethod == MotionKey.SlopeMethod.SLOPE_LINEAR && prevSlopeMethod == MotionKey.SlopeMethod.SLOPE_LINEAR) {
      return pKey.getValue() + (time - pKey.getTime())
          / (pNextKey.getTime() - pKey.getTime())
          * (pNextKey.getValue() - pKey.getValue());
    } else {
      double evalx = time;
      double pointax = pKey.getTime();
      double pointbx = pNextKey.getTime();
      double xspan = pointbx - pointax;
      double guesst = (evalx - pointax) / xspan;

      // if the weights are default, then the x cubic is linear and there is no need to evaluate it
      if (pKey.getNextMagnitude() == 1.0f && pNextKey.getPrevMagnitude() == 1.0f)
        return pKey.getYCoefficients().evaluate(guesst);

      // Spline - non default tangents means that we need a second parametric cubic for x as a function of t
      double diffx = evalx - pKey.getXCoefficients().evaluate(guesst);
      double error = Math.abs(diffx);
      double maxerror = MAXFRAMEERROR / 30.0f;

      if (error > maxerror) {
        double positiveError = Double.MAX_VALUE;
        double negativeError = -Double.MAX_VALUE;

        if (diffx > 0)
          positiveError = diffx;
        else
          negativeError = diffx;

        while (error > maxerror) {
          guesst = guesst + diffx / pKey.getXCoefficients().derivative(guesst);
          diffx = evalx - pKey.getXCoefficients().evaluate(guesst);
          error = Math.abs(diffx);

          if ((diffx > 0 && diffx > positiveError) || (diffx < 0 && diffx < negativeError)) {  // NOT CONVERGING, PROBABLY BOGUS CHANNEL DATA, WALK USING BUMP FD
            assert (false);
            maxerror = 1.0f / 100.0f;  // DON'T BE AS ACCURATE BECAUSE THIS IS MUCH SLOWER
            int steps = (int) (xspan / maxerror);
            steps = Math.min(steps, 1000);
            double deltat = 1.0f / steps;
            pKey.getXCoefficients().initFD(steps);
            int i;
            diffx = error;
            for (i = 0, guesst = 0.0; diffx > maxerror && i < steps; guesst += deltat, i++)
              diffx = Math.abs(evalx - pKey.getXCoefficients().bumpFD());
            break;
          }

          if (diffx > 0)
            positiveError = diffx;
          else
            negativeError = diffx;
        }
      }

      return pKey.getYCoefficients().evaluate(guesst);
    }
  }

  public double getDerivative(double time) {
    if (getHeadKey() == null || getHeadKey()==getTailKey())
      return 0;

    if (getLastAccessedKey().getTime() <= time) {
      for (MotionKey key = getLastAccessedKey(); key != null; key = key.getNextKey()) {
        MotionKey nextKey = key.getNextKey();
        if (nextKey==null)
          return m_lastDerivative;
        if (key.getTime() == time) {
          Vector2 tangent = key.getNextTangent();
          m_lastDerivative = tangent.y / tangent.x;
          break;
        } else if (nextKey.getTime() == time) {
          Vector2 tangent = nextKey.getPrevTangent();
          m_lastDerivative = tangent.y / tangent.x;
          break;
        } else if (nextKey.getTime() > time) {
          m_lastDerivative = derivative(time, key);
          break;
        }
      }
    } else {
      for (MotionKey key = getLastAccessedKey().getPrevKey(); key != null; key = key.getPrevKey()) {
        MotionKey nextKey = key.getNextKey();
        if (nextKey==null)
          return m_lastDerivative;
        if (key.getTime() == time) {
          Vector2 tangent = key.getNextTangent();
          m_lastDerivative = tangent.y / tangent.x;
          break;
        } else if (nextKey.getTime() == time) {
          Vector2 tangent = nextKey.getPrevTangent();
          m_lastDerivative = tangent.y / tangent.x;
          break;
        } else if (key.getTime() < time) {
          m_lastDerivative = derivative(time, key);
          break;
        }
      }
    }

    return m_lastDerivative;
  }

  private double derivative(double time, MotionKey pKey) {
    MotionKey pNextKey = pKey.getNextKey();

    MotionKey.SlopeMethod nextSlopeMethod = pKey.getNextSlopeMethod();
    MotionKey.SlopeMethod prevSlopeMethod = pNextKey.getPrevSlopeMethod();

    if (nextSlopeMethod == MotionKey.SlopeMethod.SLOPE_STEPPED)
      return 0;
    else if (nextSlopeMethod == MotionKey.SlopeMethod.SLOPE_STEPPED_NEXT)
      return 0;
    else if (nextSlopeMethod == MotionKey.SlopeMethod.SLOPE_LINEAR && prevSlopeMethod == MotionKey.SlopeMethod.SLOPE_LINEAR) {
      return (pNextKey.getValue() - pKey.getValue()) / (pNextKey.getTime() - pKey.getTime());
    }
    else {
      double evalx = time;
      double pointax = pKey.getTime();
      double pointbx = pNextKey.getTime();
      double xspan = pointbx - pointax;
      double guesst = (evalx - pointax) / xspan;

      // if the weights are default, then the x cubic is linear and there is no need to evaluate it
      if (pKey.getNextMagnitude() == 1.0f && pNextKey.getPrevMagnitude() == 1.0f)
        return pKey.getYCoefficients().derivative(guesst);

      // Spline - non default tangents means that we need a second parametric cubic for x as a function of t
      double diffx = evalx - pKey.getXCoefficients().evaluate(guesst);
      double error = Math.abs(diffx);
      double maxerror = MAXFRAMEERROR / 30.0f;

      if (error > maxerror) {
        double positiveError = Double.MAX_VALUE;
        double negativeError = -Double.MAX_VALUE;

        if (diffx > 0)
          positiveError = diffx;
        else
          negativeError = diffx;

        while (error > maxerror) {
          guesst = guesst + diffx / pKey.getXCoefficients().derivative(guesst);
          diffx = evalx - pKey.getXCoefficients().evaluate(guesst);
          error = Math.abs(diffx);

          if ((diffx > 0 && diffx > positiveError) || (diffx < 0 && diffx < negativeError)) {  // NOT CONVERGING, PROBABLY BOGUS CHANNEL DATA, WALK USING BUMP FD
            assert (false);
            maxerror = 1.0f / 100.0f;  // DON'T BE AS ACCURATE BECAUSE THIS IS MUCH SLOWER
            int steps = (int) (xspan / maxerror);
            steps = Math.min(steps, 1000);
            double deltat = 1.0f / steps;
            pKey.getXCoefficients().initFD(steps);
            int i;
            diffx = error;
            for (i = 0, guesst = 0.0; diffx > maxerror && i < steps; guesst += deltat, i++)
              diffx = Math.abs(evalx - pKey.getXCoefficients().bumpFD());
            break;
          }

          if (diffx > 0)
            positiveError = diffx;
          else
            negativeError = diffx;
        }
      }

      return pKey.getYCoefficients().derivative(guesst);
    }
  }

  public enum ExtrapolationMethods {EXTRAPOLATION_CONSTANT, EXTRAPOLATION_LINEAR, EXTRAPOLATION_CYCLE, EXTRAPOLATION_CYCLE_RELATIVE, EXTRAPOLATION_OSCILLATE}
}<|MERGE_RESOLUTION|>--- conflicted
+++ resolved
@@ -3,9 +3,9 @@
 import org.team2471.frc.lib.vector.Vector2;
 
 public class MotionCurve {
-  private final double MAXFRAMEERROR = 0.003;
   private MotionKey m_headKey;
   private MotionKey m_tailKey;
+
   private double m_defaultValue;
   private double m_minValue;
   private double m_maxValue;
@@ -14,21 +14,13 @@
   private double m_lastTime;
   private boolean m_bLastTimeValid;
   private MotionKey m_lastAccessedKey;
+
+  private final double MAXFRAMEERROR = 0.003;
+
+  public enum ExtrapolationMethods {EXTRAPOLATION_CONSTANT, EXTRAPOLATION_LINEAR, EXTRAPOLATION_CYCLE, EXTRAPOLATION_CYCLE_RELATIVE, EXTRAPOLATION_OSCILLATE}
+
   private ExtrapolationMethods m_preExtrapolation;
   private ExtrapolationMethods m_postExtrapolation;
-  public MotionCurve() {
-    m_headKey = null;
-    m_tailKey = null;
-    m_defaultValue = 0;
-    m_minValue = -Double.MAX_VALUE;
-    m_maxValue = Double.MAX_VALUE;
-    m_lastValue = 0;
-    m_lastTime = 0;
-    m_bLastTimeValid = false;
-    m_lastAccessedKey = null;
-    m_preExtrapolation = ExtrapolationMethods.EXTRAPOLATION_CONSTANT;
-    m_postExtrapolation = ExtrapolationMethods.EXTRAPOLATION_CONSTANT;
-  }
 
   public MotionKey getHeadKey() {
     return m_headKey;
@@ -82,8 +74,6 @@
     return getTailKey() != null ? getTailKey().getTime() : 0;
   }
 
-<<<<<<< HEAD
-=======
   public MotionCurve() {
     m_headKey = null;
     m_tailKey = null;
@@ -99,7 +89,6 @@
     m_postExtrapolation = ExtrapolationMethods.EXTRAPOLATION_CONSTANT;
   }
 
->>>>>>> bc98aa96
   private void insertKeyBefore(MotionKey atKey, MotionKey newKey) {
     newKey.setMotionCurve(this);
 
@@ -235,29 +224,23 @@
     }
 
     // for motion profiling, we want the first and last keys to be 0 slope, but all others to be normally smooth
-<<<<<<< HEAD
-    if (pNewKey == m_headKey) {
-=======
     if (pNewKey==m_headKey) {
       pNewKey.setPrevSlopeMethod(MotionKey.SlopeMethod.SLOPE_FLAT);
->>>>>>> bc98aa96
       pNewKey.setNextSlopeMethod(MotionKey.SlopeMethod.SLOPE_FLAT);
-      if (pNewKey.getNextKey() != null && pNewKey.getNextKey() != m_tailKey) {  // the former head is not also the tail
+      if (pNewKey.getNextKey()!=null && pNewKey.getNextKey()!=m_tailKey) {  // the former head is not also the tail
         pNewKey.getNextKey().setNextSlopeMethod(MotionKey.SlopeMethod.SLOPE_SMOOTH);
         pNewKey.getNextKey().setPrevSlopeMethod(MotionKey.SlopeMethod.SLOPE_SMOOTH);
       }
-    } else if (pNewKey == m_tailKey) {
+    }
+    else if (pNewKey==m_tailKey) {
       pNewKey.setPrevSlopeMethod(MotionKey.SlopeMethod.SLOPE_FLAT);
-<<<<<<< HEAD
-      if (pNewKey.getPrevKey() != null && pNewKey.getPrevKey() != m_headKey) {  // the former tail is not also the head
-=======
       pNewKey.setNextSlopeMethod(MotionKey.SlopeMethod.SLOPE_FLAT);
       if (pNewKey.getPrevKey()!=null && pNewKey.getPrevKey()!=m_headKey) {  // the former tail is not also the head
->>>>>>> bc98aa96
         pNewKey.getPrevKey().setNextSlopeMethod(MotionKey.SlopeMethod.SLOPE_SMOOTH);
         pNewKey.getPrevKey().setPrevSlopeMethod(MotionKey.SlopeMethod.SLOPE_SMOOTH);
       }
-    } else {
+    }
+    else {
       pNewKey.setNextSlopeMethod(MotionKey.SlopeMethod.SLOPE_SMOOTH);
       pNewKey.setPrevSlopeMethod(MotionKey.SlopeMethod.SLOPE_SMOOTH);
     }
@@ -449,8 +432,8 @@
       return pNextKey.getValue();
     else if (nextSlopeMethod == MotionKey.SlopeMethod.SLOPE_LINEAR && prevSlopeMethod == MotionKey.SlopeMethod.SLOPE_LINEAR) {
       return pKey.getValue() + (time - pKey.getTime())
-          / (pNextKey.getTime() - pKey.getTime())
-          * (pNextKey.getValue() - pKey.getValue());
+              / (pNextKey.getTime() - pKey.getTime())
+              * (pNextKey.getValue() - pKey.getValue());
     } else {
       double evalx = time;
       double pointax = pKey.getTime();
@@ -618,6 +601,4 @@
       return pKey.getYCoefficients().derivative(guesst);
     }
   }
-
-  public enum ExtrapolationMethods {EXTRAPOLATION_CONSTANT, EXTRAPOLATION_LINEAR, EXTRAPOLATION_CYCLE, EXTRAPOLATION_CYCLE_RELATIVE, EXTRAPOLATION_OSCILLATE}
 }