--- conflicted
+++ resolved
@@ -56,8 +56,6 @@
             entry.getValue().fixUpTailAndPrevPointers();
         }
     }
-<<<<<<< HEAD
-=======
 
     public void publishToNetworkTables(NetworkTableInstance networkTableInstance) {
         String json = toJsonString();
@@ -65,13 +63,4 @@
         NetworkTableEntry entry = table.getEntry("Autonomi");
         entry.setString(json);
     }
-
-    static public Autonomi initFromNetworkTables() {
-        NetworkTable table = NetworkTableInstance.getDefault().getTable("PathVisualizer");
-        String json = table.getEntry("Autonomi").getString("");
-        if (!json.isEmpty())
-            return fromJsonString(json);
-        return new Autonomi();
-    }
->>>>>>> 85ca92da
 }