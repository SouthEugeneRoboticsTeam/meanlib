package org.team2471.frc.lib.motion_profiling;

import org.team2471.frc.lib.math.Vector;
import org.team2471.frc.lib.vector.Vector2;

public class Path2DCurve {

    private Path2DPoint m_headPoint;
    private Path2DPoint m_tailPoint;
    private Path2DPoint m_lastAccessedPoint;
    private double m_cachedLength;
    private double m_lengthRemaining;

    public Path2DCurve() {
        m_headPoint = null;
        m_tailPoint = null;
        m_lastAccessedPoint = null;
        m_cachedLength = -1.0;
    }

    private void insertPointBefore(Path2DPoint atKey, Path2DPoint newKey) {
        newKey.setPath2DCurve(this);

        if (atKey == m_headPoint) {
            m_headPoint = newKey;
            if (m_tailPoint == null)
                m_tailPoint = m_headPoint;
        }

        m_lastAccessedPoint = newKey;
        m_cachedLength = -1.0;

        if (atKey != null) {
            newKey.insertBefore(atKey);
        }

        newKey.onPositionChanged();
    }

    private void insertPointAfter(Path2DPoint atPoint, Path2DPoint newPoint) {

        newPoint.setPath2DCurve(this);

        if (atPoint == m_tailPoint) {
            m_tailPoint = newPoint;
            if (m_headPoint == null)
                m_headPoint = m_tailPoint;
        }

        m_lastAccessedPoint = newPoint;
        m_cachedLength = -1.0;

        if (atPoint != null) {
            newPoint.insertAfter(atPoint);
        }

        newPoint.onPositionChanged();
    }

    public Path2DPoint addPointAfter(Vector2 vec, Path2DPoint after) {
        Path2DPoint path2DPoint = new Path2DPoint(vec.getX(), vec.getY());
        insertPointAfter(after, path2DPoint);
        return path2DPoint;
    }

    public Path2DPoint addPointToEnd(double x, double y)  // adds a path point to the end
    {
        Path2DPoint path2DPoint = new Path2DPoint(x, y);
        insertPointAfter(m_tailPoint, path2DPoint);
        return path2DPoint;
    }

    public void addPointToEnd(double x, double y, double xTangent, double yTangent) {
        Path2DPoint path2DPoint = new Path2DPoint(x, y);
        insertPointAfter(m_tailPoint, path2DPoint);
        Vector2 tangent = new Vector2(xTangent, yTangent);
        path2DPoint.setNextTangent(tangent);
    }

    public void addPointAngleAndMagnitudeToEnd(double x, double y, double angle, double magnitude) {
        angle += 90.0;  // 0 degrees is in front of robot (positive y)
        angle *= Math.PI / 180.0;  // degrees to radians
        Path2DPoint path2DPoint = new Path2DPoint(x, y);
        insertPointAfter(m_tailPoint, path2DPoint);
        Vector2 angleAndMagnitude = new Vector2(angle, magnitude);
        path2DPoint.setNextAngleAndMagnitude(angleAndMagnitude);
        path2DPoint.setPrevAngleAndMagnitude(angleAndMagnitude);
    }

<<<<<<< HEAD
  public Vector2 getPositionAtDistance(double distance) {
    Path2DPoint point = getPointBefore(distance);
    if (point == null) {  // distance exceeds path length
      if (m_tailPoint!=null)
        return m_tailPoint.getPosition();
      else
        return new Vector2(0.0, 0.0);
=======
    public void removePoint(Path2DPoint path2DPoint) {
        if (path2DPoint.getPrevPoint() != null) {
            path2DPoint.getPrevPoint().setNextPoint(path2DPoint.getNextPoint());
            path2DPoint.getPrevPoint().onPositionChanged();
        } else {
            m_headPoint = path2DPoint.getNextPoint();
        }

        if (path2DPoint.getNextPoint() != null) {
            path2DPoint.getNextPoint().setPrevPoint(path2DPoint.getPrevPoint());
            path2DPoint.getNextPoint().onPositionChanged();
        } else {
            m_tailPoint = path2DPoint.getPrevPoint();
        }
>>>>>>> 0939ef8f
    }

    public Vector2 getPositionAtDistance(double distance) {
        Path2DPoint point = getPointBefore(distance);
        if (point == null) {  // distance exceeds path length
            return m_tailPoint.getPosition();
        }
        return point.getPositionAtDistance(m_lengthRemaining);
    }

    public Vector2 getTangentAtDistance(double distance) {
        Path2DPoint point = getPointBefore(distance);
        if (point == null) {  // distance exceeds path length
            return m_tailPoint.getNextTangent();
        }
        return point.getTangentAtDistance(m_lengthRemaining);
    }

    private Path2DPoint getPointBefore(double distance) {
        double length = 0;
        for (Path2DPoint point = m_headPoint; point != null && point.getNextPoint() != null; point = point.getNextPoint()) {  // should make this incremental
            length += point.getSegmentLength();
            if (length > distance) {
                length -= point.getSegmentLength();
                m_lengthRemaining = distance - length;
                return point;
            }
        }
        return null;
    }

    public double getLength() {
        if (m_cachedLength > 0) {
            return m_cachedLength;
        }

        m_cachedLength = 0;
        for (Path2DPoint point = m_headPoint; point != null && point.getNextPoint() != null; point = point.getNextPoint()) {
            m_cachedLength += point.getSegmentLength();
        }
        return m_cachedLength;
    }

    public void onPositionChanged() {
        m_cachedLength = -1.0;
    }

    public Path2DPoint getHeadPoint() {
        return m_headPoint;
    }

}<|MERGE_RESOLUTION|>--- conflicted
+++ resolved
@@ -87,15 +87,6 @@
         path2DPoint.setPrevAngleAndMagnitude(angleAndMagnitude);
     }
 
-<<<<<<< HEAD
-  public Vector2 getPositionAtDistance(double distance) {
-    Path2DPoint point = getPointBefore(distance);
-    if (point == null) {  // distance exceeds path length
-      if (m_tailPoint!=null)
-        return m_tailPoint.getPosition();
-      else
-        return new Vector2(0.0, 0.0);
-=======
     public void removePoint(Path2DPoint path2DPoint) {
         if (path2DPoint.getPrevPoint() != null) {
             path2DPoint.getPrevPoint().setNextPoint(path2DPoint.getNextPoint());
@@ -110,7 +101,6 @@
         } else {
             m_tailPoint = path2DPoint.getPrevPoint();
         }
->>>>>>> 0939ef8f
     }
 
     public Vector2 getPositionAtDistance(double distance) {
@@ -129,6 +119,13 @@
         return point.getTangentAtDistance(m_lengthRemaining);
     }
 
+  public Vector2 getPositionAtDistance(double distance) {
+    Path2DPoint point = getPointBefore(distance);
+    if (point == null) {  // distance exceeds path length
+      if (m_tailPoint!=null)
+        return m_tailPoint.getPosition();
+      else
+        return new Vector2(0.0, 0.0);
     private Path2DPoint getPointBefore(double distance) {
         double length = 0;
         for (Path2DPoint point = m_headPoint; point != null && point.getNextPoint() != null; point = point.getNextPoint()) {  // should make this incremental
